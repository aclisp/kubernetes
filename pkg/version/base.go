/*
Copyright 2014 The Kubernetes Authors All rights reserved.

Licensed under the Apache License, Version 2.0 (the "License");
you may not use this file except in compliance with the License.
You may obtain a copy of the License at

    http://www.apache.org/licenses/LICENSE-2.0

Unless required by applicable law or agreed to in writing, software
distributed under the License is distributed on an "AS IS" BASIS,
WITHOUT WARRANTIES OR CONDITIONS OF ANY KIND, either express or implied.
See the License for the specific language governing permissions and
limitations under the License.
*/

package version

// Base version information.
//
// This is the fallback data used when version information from git is not
// provided via go ldflags. It provides an approximation of the Kubernetes
// version for ad-hoc builds (e.g. `go build`) that cannot get the version
// information from git.
//
// If you are looking at these fields in the git tree, they look
// strange. They are modified on the fly by the build process. The
// in-tree values are dummy values used for "git archive", which also
// works for GitHub tar downloads.
//
// When releasing a new Kubernetes version, this file is updated by
// build/mark_new_version.sh to reflect the new version, and then a
// git annotated tag (using format vX.Y where X == Major version and Y
// == Minor version) is created to point to the commit that updates
// pkg/version/base.go
var (
	// TODO: Deprecate gitMajor and gitMinor, use only gitVersion
	// instead. First step in deprecation, keep the fields but make
	// them irrelevant. (Next we'll take it out, which may muck with
	// scripts consuming the kubectl version output - but most of
	// these should be looking at gitVersion already anyways.)
	gitMajor string = "1"   // major version, always numeric
	gitMinor string = "0.7" // minor version, numeric possibly followed by "+"

	// semantic version, dervied by build scripts (see
	// https://github.com/GoogleCloudPlatform/kubernetes/blob/master/docs/design/versioning.md
	// for a detailed discussion of this field)
	//
	// TODO: This field is still called "gitVersion" for legacy
	// reasons. For prerelease versions, the build metadata on the
	// semantic version is a git hash, but the version itself is no
	// longer the direct output of "git describe", but a slight
	// translation to be semver compliant.
<<<<<<< HEAD
	gitVersion   string = "v1.0.6-release-1.0+yy-customized-by-huanghao"
=======
	gitVersion   string = "v1.0.7-release-1.0+$Format:%h$"
>>>>>>> b884f13c
	gitCommit    string = "$Format:%H$"    // sha1 from git, output of $(git rev-parse HEAD)
	gitTreeState string = "not a git tree" // state of git tree, either "clean" or "dirty"
)<|MERGE_RESOLUTION|>--- conflicted
+++ resolved
@@ -51,11 +51,7 @@
 	// semantic version is a git hash, but the version itself is no
 	// longer the direct output of "git describe", but a slight
 	// translation to be semver compliant.
-<<<<<<< HEAD
-	gitVersion   string = "v1.0.6-release-1.0+yy-customized-by-huanghao"
-=======
-	gitVersion   string = "v1.0.7-release-1.0+$Format:%h$"
->>>>>>> b884f13c
+	gitVersion   string = "v1.0.7-release-1.0+yy-customized-by-huanghao+$Format:%h$"
 	gitCommit    string = "$Format:%H$"    // sha1 from git, output of $(git rev-parse HEAD)
 	gitTreeState string = "not a git tree" // state of git tree, either "clean" or "dirty"
 )