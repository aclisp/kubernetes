--- conflicted
+++ resolved
@@ -65,10 +65,9 @@
 _tmp/
 doc_tmp/
 
-<<<<<<< HEAD
 kubernetes.iml
 .idea/
-=======
+
 # Test artifacts produced by Jenkins jobs
 /_artifacts/
 
@@ -77,5 +76,4 @@
 
 # Config directories created by gcloud and gsutil on Jenkins
 /.config/gcloud/
-/.gsutil/
->>>>>>> b884f13c
+/.gsutil/